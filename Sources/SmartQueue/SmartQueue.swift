--- conflicted
+++ resolved
@@ -233,10 +233,6 @@
                 }
             }
             queue.removeAll()
-<<<<<<< HEAD
-            self.isRefreshing = false
-=======
->>>>>>> af8b7905
             return await run(task: task)
                 .withTaskCancellation(isOriginTask: true)
         case let .failure(failure):
